#!/usr/bin/env python
# coding=utf-8
"""The xonsh installer."""
from __future__ import print_function, unicode_literals
import os
import sys
try:
    from setuptools import setup
    from setuptools.command.sdist import sdist
    from setuptools.command.install import install
    from setuptools.command.develop import develop
    HAVE_SETUPTOOLS = True
except ImportError:
    from distutils.core import setup
    from distutils.command.sdist import sdist as sdist
    from distutils.command.install import install as install
    HAVE_SETUPTOOLS = False

from xonsh import __version__ as XONSH_VERSION

TABLES = ['xonsh/lexer_table.py', 'xonsh/parser_table.py']

def clean_tables():
    for f in TABLES:
        if os.path.isfile(f):
            os.remove(f)
            print('Remove ' + f)

def build_tables():
    print('Building lexer and parser tables.')
    sys.path.insert(0, os.path.dirname(__file__))
    from xonsh.parser import Parser
    Parser(lexer_table='lexer_table', yacc_table='parser_table',
           outputdir='xonsh')
    sys.path.pop(0)

class xinstall(install):
    def run(self):
        clean_tables()
        build_tables()
        install.run(self)

class xsdist(sdist):
    def make_release_tree(self, basedir, files):
        clean_tables()
        build_tables()
        sdist.make_release_tree(self, basedir, files)

if HAVE_SETUPTOOLS:
    class xdevelop(develop):
        def run(self):
            clean_tables()
            build_tables()
            develop.run(self)


def main():
    if sys.version_info[0] < 3:
        sys.exit('xonsh currently requires Python 3.4+')
    try:
        print(logo)
    except UnicodeEncodeError:
        pass
    with open(os.path.join(os.path.dirname(__file__), 'README.rst'), 'r') as f:
        readme = f.read()
    skw = dict(
        name='xonsh',
        description='an exotic, usable shell',
        long_description=readme,
        license='BSD',
        version=XONSH_VERSION,
        author='Anthony Scopatz',
        maintainer='Anthony Scopatz',
        author_email='scopatz@gmail.com',
        url='https://github.com/scopatz/xonsh',
        platforms='Cross Platform',
<<<<<<< HEAD
        classifiers = ['Programming Language :: Python :: 3'],
        packages=['xonsh', 'xonsh.man'],
=======
        classifiers=['Programming Language :: Python :: 3'],
        packages=['xonsh'],
>>>>>>> c04b63fc
        scripts=['scripts/xonsh'],
        cmdclass={'install': xinstall, 'sdist': xsdist},
        )
    if HAVE_SETUPTOOLS:
        skw['setup_requires'] = ['ply']
        skw['install_requires'] = ['ply']
        skw['entry_points'] = {
            'pygments.lexers': ['xonsh = xonsh.pyghooks:XonshLexer',
                                'xonshcon = xonsh.pyghooks:XonshConsoleLexer',
                                ],
            }
        skw['cmdclass']['develop'] = xdevelop
    setup(**skw)

logo = """
                           ╓██▄                                              
                          ╙██▀██╕                                            
                         ▐██4Φ█▀█▌                                           
                       ²██▄███▀██^██                                         
                     -███╩▀ " ╒▄█████▀█                                      
                      ║██▀▀W╤▄▀ ▐║█╘ ╝█                                      
                 ▄m▀%Φ▀▀  ╝*"    ,α█████▓▄,▄▀Γ"▀╕                            
                 "▀██¼"     ▄═╦█╟║█▀ ╓ `^`   ,▄ ╢╕                           
                  ,▀╫M█▐j╓╟▀ ╔▓▄█▀  '║ ╔    ╣║▌  ▀▄                          
               ▄m▀▀███╬█╝▀  █▀^      "ÜM  j▐╟╫╨▒   ╙▀≡═╤═m▀╗                 
               █æsæ╓  ╕, ,▄Ä   ▐'╕H   LU  ║║╠╫Å^2=⌐         █                
            ▄æ%Å███╠█ª╙▄█▀      $1╙       ║║╟╫╩*T▄           ▌               
           ╙╗%▄,╦██▌█▌█╢M         ╕      M║║║║█═⌐ⁿ"^         ╫               
             ╙╣▀████@█░█    ▌╕╕   `      ▌║▐▐║█D═≈⌐¬ⁿ      s ║⌐              
               ╙╬███▓║█`     ▌╚     ╕   ╕▌║▐▐╣▌⌐*▒▒Dù`       ▐▌              
                ╙╬██╨U█      ╟      $ ▌ ▌▌▐▐▐M█▄═≤⌐%       ╓⌐ ▌              
                 ║║█▄▌║             ╟ ▌ ▌M▐▐▐M█▀▒▒▒22,       ▐▌              
                  ███╙^▌            ║ ▌ ⌐M▐▐▐M█≤⌐⌐¬──        ▐M              
                  ║██ ▌╙   ╓       H║ ▌╒ M║▐▐M█"^^^^^"ⁿ      ║               
                   ██╕╙@▓   ╕      ▌║ H'  ║▐▐▐█══=.,,,       █               
                   ╙█▓╔╚╚█     ╠   ▌└╒ ▌▐ ╚║║║▀****ⁿ -      ╓▌               
                    ╙█▌¼V╚▌   ▌  ╕ ▌ ║╒ ║ ▌▒╠█▀≤≤≤≤≤⌐       █                
                     ╙█▌╔█╚▌     ┘ M ▌║ ╫ UUM██J^^"        ▐▌                
                      ╙██╙█╙▌  ╕$j  ▐⌐▌ ▌║╝╟█Å%%%≈═        █                 
                       ╙╣█╣█^▌ ╠║▐  ║ ▌▐.DU██^[""ⁿ       -╒▌                 
                         ▀█▄█`▌ ░M▀ ▌▐ Å£╝╝█╜%≈═╓""w   ⁿ⌐ █                  
                          `▀▄▀`▌ ▌█▐⌐║▐UW╖██%≤═░*─    =z ▄Γ                  
                            ╙██╙▄▌█  ▌Å╛╣██╨%╤ƒⁿ=    -` ▄┘                   
                              █▌╢▓▌▌ W £6█╤,"ⁿ `   ▄≡▀▀▀                     
                               █"█▌▌╟Å╓█╓█▀%`    ▄▀                          
                               ╙▌██`▒U▓U█%╗*     █                           
                                ▌╫║ ▌ÅÅ║▀╛¬`      `"█                        
                                ▌╫  ╫╟ █▄     ~╦%▒╥4^                        
                                ▌▌  "M█ `▀╕ X╕"╗▄▀^                          
                                █▌   ╓M   ╙▀e▀▀^                             
                                ╙██▄▄▀                                       
                                  ^^                                         
"""

if __name__ == '__main__':
    main()
<|MERGE_RESOLUTION|>--- conflicted
+++ resolved
@@ -74,13 +74,8 @@
         author_email='scopatz@gmail.com',
         url='https://github.com/scopatz/xonsh',
         platforms='Cross Platform',
-<<<<<<< HEAD
-        classifiers = ['Programming Language :: Python :: 3'],
+        classifiers=['Programming Language :: Python :: 3'],
         packages=['xonsh', 'xonsh.man'],
-=======
-        classifiers=['Programming Language :: Python :: 3'],
-        packages=['xonsh'],
->>>>>>> c04b63fc
         scripts=['scripts/xonsh'],
         cmdclass={'install': xinstall, 'sdist': xsdist},
         )
