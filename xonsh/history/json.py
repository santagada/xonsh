# -*- coding: utf-8 -*-
"""Implements the xonsh history object."""
import os
import time
import builtins
import collections
import threading
import collections.abc as cabc

from xonsh.history.base import History
import xonsh.tools as xt
import xonsh.lazyjson as xlj


def _xhj_gc_commands_to_rmfiles(hsize, files):
    """Return the history files to remove to get under the command limit."""
    rmfiles = []
    n = 0
    ncmds = 0
    for ts, fcmds, f in files[::-1]:
        if fcmds == 0:
            # we need to make sure that 'empty' history files don't hang around
            rmfiles.append((ts, fcmds, f))
        if ncmds + fcmds > hsize:
            break
        ncmds += fcmds
        n += 1
    rmfiles += files[:-n]
    return rmfiles


def _xhj_gc_files_to_rmfiles(hsize, files):
    """Return the history files to remove to get under the file limit."""
    rmfiles = files[:-hsize] if len(files) > hsize else []
    return rmfiles


def _xhj_gc_seconds_to_rmfiles(hsize, files):
    """Return the history files to remove to get under the age limit."""
    rmfiles = []
    now = time.time()
    for ts, _, f in files:
        if (now - ts) < hsize:
            break
        rmfiles.append((None, None, f))
    return rmfiles


def _xhj_gc_bytes_to_rmfiles(hsize, files):
    """Return the history files to remove to get under the byte limit."""
    rmfiles = []
    n = 0
    nbytes = 0
    for _, _, f in files[::-1]:
        fsize = os.stat(f).st_size
        if nbytes + fsize > hsize:
            break
        nbytes += fsize
        n += 1
    rmfiles = files[:-n]
    return rmfiles


def _xhj_get_history_files(sort=True, reverse=False):
    """Find and return the history files. Optionally sort files by
        modify time.
    """
    data_dir = builtins.__xonsh_env__.get('XONSH_DATA_DIR')
    data_dir = xt.expanduser_abs_path(data_dir)
    files = [os.path.join(data_dir, f) for f in os.listdir(data_dir)
             if f.startswith('xonsh-') and f.endswith('.json')]
    if sort:
        files.sort(key=lambda x: os.path.getmtime(x), reverse=reverse)
    return files


class JsonHistoryGC(threading.Thread):
    """Shell history garbage collection."""

    def __init__(self, wait_for_shell=True, size=None, *args, **kwargs):
        """Thread responsible for garbage collecting old history.

        May wait for shell (and for xonshrc to have been loaded) to start work.
        """
        super().__init__(*args, **kwargs)
        self.daemon = True
        self.size = size
        self.wait_for_shell = wait_for_shell
        self.start()
        self.gc_units_to_rmfiles = {'commands': _xhj_gc_commands_to_rmfiles,
                                    'files': _xhj_gc_files_to_rmfiles,
                                    's': _xhj_gc_seconds_to_rmfiles,
                                    'b': _xhj_gc_bytes_to_rmfiles}

    def run(self):
        while self.wait_for_shell:
            time.sleep(0.01)
        env = builtins.__xonsh_env__  # pylint: disable=no-member
        if self.size is None:
            hsize, units = env.get('XONSH_HISTORY_SIZE')
        else:
            hsize, units = xt.to_history_tuple(self.size)
        files = self.files(only_unlocked=True)
        rmfiles_fn = self.gc_units_to_rmfiles.get(units)
        if rmfiles_fn is None:
            raise ValueError('Units type {0!r} not understood'.format(units))

        for _, _, f in rmfiles_fn(hsize, files):
            try:
                os.remove(f)
            except OSError:
                pass

    def files(self, only_unlocked=False):
        """Find and return the history files. Optionally locked files may be
        excluded.

        This is sorted by the last closed time. Returns a list of
        (timestamp, number of cmds, file name) tuples.
        """
        # pylint: disable=no-member
        env = getattr(builtins, '__xonsh_env__', None)
        if env is None:
            return []

        fs = _xhj_get_history_files(sort=False)
        files = []
        for f in fs:
            try:
                if os.path.getsize(f) == 0:
                    # collect empty files (for gc)
                    files.append((time.time(), 0, f))
                    continue
                lj = xlj.LazyJSON(f, reopen=False)
                if only_unlocked and lj['locked']:
                    continue
                # info: closing timestamp, number of commands, filename
                files.append((lj['ts'][1] or time.time(),
                              len(lj.sizes['cmds']) - 1,
                              f))
                lj.close()
            except (IOError, OSError, ValueError):
                continue
        files.sort()
        return files


class JsonHistoryFlusher(threading.Thread):
    """Flush shell history to disk periodically."""

    def __init__(self, filename, buffer, queue, cond, at_exit=False, *args,
                 **kwargs):
        """Thread for flushing history."""
        super(JsonHistoryFlusher, self).__init__(*args, **kwargs)
        self.filename = filename
        self.buffer = buffer
        self.queue = queue
        queue.append(self)
        self.cond = cond
        self.at_exit = at_exit
        if at_exit:
            self.dump()
            queue.popleft()
        else:
            self.start()

    def run(self):
        with self.cond:
            self.cond.wait_for(self.i_am_at_the_front)
            self.dump()
            self.queue.popleft()

    def i_am_at_the_front(self):
        """Tests if the flusher is at the front of the queue."""
        return self is self.queue[0]

    def dump(self):
        """Write the cached history to external storage."""
        opts = builtins.__xonsh_env__.get('HISTCONTROL')
        last_inp = None
        cmds = []
        for cmd in self.buffer:
            if 'ignoredups' in opts and cmd['inp'] == last_inp:
                # Skipping dup cmd
                continue
            if 'ignoreerr' in opts and cmd['rtn'] != 0:
                # Skipping failed cmd
                continue
            cmds.append(cmd)
            last_inp = cmd['inp']
        with open(self.filename, 'r', newline='\n') as f:
            hist = xlj.LazyJSON(f).load()
<<<<<<< HEAD
        hist['cmds'].extend(cmds)
=======
        load_hist_len = len(hist['cmds'])
        hist['cmds'].extend(self.buffer)
>>>>>>> 0c075038
        if self.at_exit:
            hist['ts'][1] = time.time()  # apply end time
            hist['locked'] = False
        if not builtins.__xonsh_env__.get('XONSH_STORE_STDOUT', False):
            [cmd.pop('out') for cmd in hist['cmds'][load_hist_len:]
                if 'out' in cmd]
        with open(self.filename, 'w', newline='\n') as f:
            xlj.ljdump(hist, f, sort_keys=True)


class JsonCommandField(cabc.Sequence):
    """A field in the 'cmds' portion of history."""

    def __init__(self, field, hist, default=None):
        """Represents a field in the 'cmds' portion of history.

        Will query the buffer for the relevant data, if possible. Otherwise it
        will lazily acquire data from the file.

        Parameters
        ----------
        field : str
            The name of the field to query.
        hist : History object
            The history object to query.
        default : optional
            The default value to return if key is not present.
        """
        self.field = field
        self.hist = hist
        self.default = default

    def __len__(self):
        return len(self.hist)

    def __getitem__(self, key):
        size = len(self)
        if isinstance(key, slice):
            return [self[i] for i in range(*key.indices(size))]
        elif not isinstance(key, int):
            raise IndexError(
                'JsonCommandField may only be indexed by int or slice.')
        elif size == 0:
            raise IndexError('JsonCommandField is empty.')
        # now we know we have an int
        key = size + key if key < 0 else key  # ensure key is non-negative
        bufsize = len(self.hist.buffer)
        if size - bufsize <= key:  # key is in buffer
            return self.hist.buffer[key + bufsize - size].get(
                self.field, self.default)
        # now we know we have to go into the file
        queue = self.hist._queue
        queue.append(self)
        with self.hist._cond:
            self.hist._cond.wait_for(self.i_am_at_the_front)
            with open(self.hist.filename, 'r', newline='\n') as f:
                lj = xlj.LazyJSON(f, reopen=False)
                rtn = lj['cmds'][key].get(self.field, self.default)
                if isinstance(rtn, xlj.LJNode):
                    rtn = rtn.load()
            queue.popleft()
        return rtn

    def i_am_at_the_front(self):
        """Tests if the command field is at the front of the queue."""
        return self is self.hist._queue[0]


class JsonHistory(History):
    """Xonsh history backend implemented with JSON files.

    JsonHistory implements two extra actions: ``diff``, and ``replay``.
    """

    def __init__(self, filename=None, sessionid=None, buffersize=100, gc=True,
                 **meta):
        """Represents a xonsh session's history as an in-memory buffer that is
        periodically flushed to disk.

        Parameters
        ----------
        filename : str, optional
            Location of history file, defaults to
            ``$XONSH_DATA_DIR/xonsh-{sessionid}.json``.
        sessionid : int, uuid, str, optional
            Current session identifier, will generate a new sessionid if not
            set.
        buffersize : int, optional
            Maximum buffersize in memory.
        meta : optional
            Top-level metadata to store along with the history. The kwargs
            'cmds' and 'sessionid' are not allowed and will be overwritten.
        gc : bool, optional
            Run garbage collector flag.
        """
        super().__init__(sessionid=sessionid, **meta)
        if filename is None:
            # pylint: disable=no-member
            data_dir = builtins.__xonsh_env__.get('XONSH_DATA_DIR')
            data_dir = os.path.expanduser(data_dir)
            self.filename = os.path.join(
                data_dir, 'xonsh-{0}.json'.format(self.sessionid))
        else:
            self.filename = filename
        self.buffer = []
        self.buffersize = buffersize
        self._queue = collections.deque()
        self._cond = threading.Condition()
        self._len = 0
        self.last_cmd_out = None
        self.last_cmd_rtn = None
        meta['cmds'] = []
        meta['sessionid'] = str(self.sessionid)
        with open(self.filename, 'w', newline='\n') as f:
            xlj.ljdump(meta, f, sort_keys=True)
        self.gc = JsonHistoryGC() if gc else None
        # command fields that are known
        self.tss = JsonCommandField('ts', self)
        self.inps = JsonCommandField('inp', self)
        self.outs = JsonCommandField('out', self)
        self.rtns = JsonCommandField('rtn', self)

    def __len__(self):
        return self._len

    def append(self, cmd):
        """Appends command to history. Will periodically flush the history to file.

        Parameters
        ----------
        cmd : dict
            Command dictionary that should be added to the ordered history.

        Returns
        -------
        hf : JsonHistoryFlusher or None
            The thread that was spawned to flush history
        """
        self.buffer.append(cmd)
        self._len += 1  # must come before flushing
        if len(self.buffer) >= self.buffersize:
            hf = self.flush()
        else:
            hf = None
        return hf

    def flush(self, at_exit=False):
        """Flushes the current command buffer to disk.

        Parameters
        ----------
        at_exit : bool, optional
            Whether the JsonHistoryFlusher should act as a thread in the
            background, or execute immeadiately and block.

        Returns
        -------
        hf : JsonHistoryFlusher or None
            The thread that was spawned to flush history
        """
        if len(self.buffer) == 0:
            return
        hf = JsonHistoryFlusher(self.filename, tuple(self.buffer), self._queue,
                                self._cond, at_exit=at_exit)
        self.buffer.clear()
        return hf

    def items(self):
        """Display history items of current session."""
        ind = 0
        for item, tss in zip(self.inps, self.tss):
            yield {'inp': item.rstrip(), 'ind': ind, 'ts': tss[0]}
            ind += 1

    def all_items(self, **kwargs):
        """
        Returns all history as found in XONSH_DATA_DIR.

        yeild format: {'inp': cmd, 'rtn': 0, ...}
        """
        while self.gc and self.gc.is_alive():
            time.sleep(0.011)  # gc sleeps for 0.01 secs, sleep a beat longer
        ind = 0
        for f in _xhj_get_history_files():
            try:
                json_file = xlj.LazyJSON(f, reopen=False)
            except ValueError:
                # Invalid json file
                continue
            commands = json_file.load()['cmds']
            for c in commands:
                yield {'inp': c['inp'].rstrip(), 'ts': c['ts'][0], 'ind': ind}
                ind += 1

    def info(self):
        data = collections.OrderedDict()
        data['backend'] = 'json'
        data['sessionid'] = str(self.sessionid)
        data['filename'] = self.filename
        data['length'] = len(self)
        data['buffersize'] = self.buffersize
        data['bufferlength'] = len(self.buffer)
        envs = builtins.__xonsh_env__
        data['gc options'] = envs.get('XONSH_HISTORY_SIZE')
        return data

    def run_gc(self, size=None, blocking=True):
        self.gc = JsonHistoryGC(wait_for_shell=False, size=size)
        if blocking:
            while self.gc.is_alive():
                continue<|MERGE_RESOLUTION|>--- conflicted
+++ resolved
@@ -190,12 +190,8 @@
             last_inp = cmd['inp']
         with open(self.filename, 'r', newline='\n') as f:
             hist = xlj.LazyJSON(f).load()
-<<<<<<< HEAD
+        load_hist_len = len(hist['cmds'])
         hist['cmds'].extend(cmds)
-=======
-        load_hist_len = len(hist['cmds'])
-        hist['cmds'].extend(self.buffer)
->>>>>>> 0c075038
         if self.at_exit:
             hist['ts'][1] = time.time()  # apply end time
             hist['locked'] = False
