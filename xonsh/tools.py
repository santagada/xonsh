--- conflicted
+++ resolved
@@ -145,15 +145,10 @@
                 tok.lexpos = len(line)
             break
     else:
-        if len(toks) > 0 and toks[-1].type == 'SEMI':
+        if len(toks) > 0 and toks[-1].type in END_TOK_TYPES:
             toks.pop()
         if len(toks) == 0:
             return  # handle comment lines
-<<<<<<< HEAD
-        if toks[-1].type in END_TOK_TYPES:
-            toks.pop()
-=======
->>>>>>> bebe6c38
         tok = toks[-1]
         pos = tok.lexpos
         if isinstance(tok.value, string_types):
